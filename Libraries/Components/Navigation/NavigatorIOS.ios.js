/**
 * Copyright (c) 2015-present, Facebook, Inc.
 * All rights reserved.
 *
 * This source code is licensed under the BSD-style license found in the
 * LICENSE file in the root directory of this source tree. An additional grant
 * of patent rights can be found in the PATENTS file in the same directory.
 *
 * @providesModule NavigatorIOS
 * @flow
 */
'use strict';

var EventEmitter = require('EventEmitter');
var Image = require('Image');
var NavigationContext = require('NavigationContext');
var RCTNavigatorManager = require('NativeModules').NavigatorManager;
var React = require('React');
var ReactNative = require('ReactNative');
var StaticContainer = require('StaticContainer.react');
var StyleSheet = require('StyleSheet');
var View = require('View');

var invariant = require('fbjs/lib/invariant');
var logError = require('logError');
var requireNativeComponent = require('requireNativeComponent');

var TRANSITIONER_REF = 'transitionerRef';

var PropTypes = React.PropTypes;

var __uid = 0;
function getuid() {
  return __uid++;
}

var NavigatorTransitionerIOS = React.createClass({
  requestSchedulingNavigation: function(cb) {
    RCTNavigatorManager.requestSchedulingJavaScriptNavigation(
      ReactNative.findNodeHandle(this),
      logError,
      cb
    );
  },

  render: function() {
    return (
      <RCTNavigator {...this.props}/>
    );
  },
});

type Route = {
  component: Function,
  title: string,
  titleImage?: Object,
  passProps?: Object,
  backButtonTitle?: string,
  backButtonIcon?: Object,
  leftButtonTitle?: string,
  leftButtonIcon?: Object,
  onLeftButtonPress?: Function,
  rightButtonTitle?: string,
  rightButtonIcon?: Object,
  onRightButtonPress?: Function,
  wrapperStyle?: any,
};

type State = {
  idStack: Array<number>,
  routeStack: Array<Route>,
  requestedTopOfStack: number,
  observedTopOfStack: number,
  progress: number,
  fromIndex: number,
  toIndex: number,
  makingNavigatorRequest: boolean,
  updatingAllIndicesAtOrBeyond: ?number,
}

type Event = Object;

/**
 * Think of `<NavigatorIOS>` as simply a component that renders an
 * `RCTNavigator`, and moves the `RCTNavigator`'s `requestedTopOfStack` pointer
 * forward and backward. The `RCTNavigator` interprets changes in
 * `requestedTopOfStack` to be pushes and pops of children that are rendered.
 * `<NavigatorIOS>` always ensures that whenever the `requestedTopOfStack`
 * pointer is moved, that we've also rendered enough children so that the
 * `RCTNavigator` can carry out the push/pop with those children.
 * `<NavigatorIOS>` also removes children that will no longer be needed
 * (after the pop of a child has been fully completed/animated out).
 */

/**
 * `NavigatorIOS` is a wrapper around UIKit navigation, enabling you to
 * implement back-swipe functionality in your iOS app. Take a look at
 * [`Navigator`](/docs/navigator.html) for a similar solution for your
 * cross-platform needs.
 *
<<<<<<< HEAD
 * #### Routes
 * A route is an object used to describe each page in the navigator. The first
 * route is provided to NavigatorIOS as `initialRoute`:
=======
 * > **NOTE**: This component is not maintained by Facebook and is the
 * > community's responsibility.
 *
 * To set up the navigator, provide the `initialRoute` prop with a route
 * object. A route object is used to describe each scene that your app
 * navigates to. `initialRoute` represents the first route in your navigator.
>>>>>>> 1ae9ed35
 *
 * ```
 * import React, { Component } from 'react';
 * import { NavigatorIOS, Text } from 'react-native';
 *
 * class NavvyIOS extends Component {
 *   render() {
 *     return (
 *       <NavigatorIOS
 *         initialRoute={{
 *           component: MyView,
 *           title: 'My View Title',
 *         }}
 *         style={{flex: 1}}
 *       />
 *     );
 *   }
 * }
 *
 * class MyView extends Component {
 *   render() {
 *     return(
 *       <Text style={{marginTop: 200, alignSelf: 'center'}}>
 *         See you on the other nav!
 *       </Text>
 *     );
 *   }
 * }
 * ```
 *
 * In this code, the navigator sets its title and renders `MyView`. The
 * component specified in `initialRoute` will receive a `route` prop and a
 * `navigator` prop representing the navigator.
 *
 * You can optionally pass in a `passProps` property to your `initialRoute`.
 * `NavigatorIOS` passes this in as props to the rendered component:
 *
 * ```
 * initialRoute={{
 *   component: MyView,
 *   title: 'Foo This',
 *   passProps: { myProp: 'foo' }
 * }}
 * ```
 *
 * You can then access the props passed in:
 *
 * ```
 * <Text style={{marginTop: 200, alignSelf: 'center'}}>
 *   See you on the other nav {this.props.myProp}!
 * </Text>
 * ```
 *
 * #### Handling Navigation
 *
 * To trigger navigation functionality such as pushing or popping a view, you
 * have access to a `navigator` object. The object is passed in as a prop to any
 * component that is rendered by `NavigatorIOS`. You can then call the
 * relevant methods to perform the navigation action you need:
 *
 * ```
 * class MyView extends Component {
 *   _handleBackPress() {
 *     this.props.navigator.pop();
 *   }
 *
 *   _handleNextPress(nextRoute) {
 *     this.props.navigator.push(nextRoute);
 *   }
 *
 *   render() {
 *     const nextRoute = {
 *       component: MyView,
 *       title: 'Bar That',
 *       passProps: { myProp: 'bar' }
 *     };
 *     return(
 *       <TouchableHighlight onPress={() => this._handleNextPress(nextRoute)}>
 *         <Text style={{marginTop: 200, alignSelf: 'center'}}>
 *           See you on the other nav {this.props.myProp}!
 *         </Text>
 *       </TouchableHighlight>
 *     );
 *   }
 * }
 * ```
 *
 * You can also trigger navigator functionality from the `NavigatorIOS`
 * component:
 *
 * ```
 * class NavvyIOS extends Component {
 *   _handleNavigationRequest() {
 *     this.refs.nav.push({
 *       component: MyView,
 *       title: 'Genius',
 *       passProps: { myProp: 'genius' },
 *     });
 *   }
 *
 *   render() {
 *     return (
 *       <NavigatorIOS
 *         ref='nav'
 *         initialRoute={{
 *           component: MyView,
 *           title: 'Foo This',
 *           passProps: { myProp: 'foo' },
 *           rightButtonTitle: 'Add',
 *           onRightButtonPress: () => this._handleNavigationRequest(),
 *         }}
 *         style={{flex: 1}}
 *       />
 *     );
 *   }
 * }
 * ```
 *
 * The code above adds a `_handleNavigationRequest` private method that is
 * invoked from the `NavigatorIOS` component when the right navigation bar item
 * is pressed. To get access to the navigator functionality, a reference to it
 * is saved in the `ref` prop and later referenced to push a new scene into the
 * navigation stack.
 *
 * #### Navigation Bar Configuration
 *
 * Props passed to `NavigatorIOS` will set the default configuration
 * for the navigation bar. Props passed as properties to a route object will set
 * the configuration for that route's navigation bar, overriding any props
 * passed to the `NavigatorIOS` component.
 *
 * ```
 * _handleNavigationRequest() {
 *   this.refs.nav.push({
 *     //...
 *     passProps: { myProp: 'genius' },
 *     barTintColor: '#996699',
 *   });
 * }
 *
 * render() {
 *   return (
 *     <NavigatorIOS
 *       //...
 *       style={{flex: 1}}
 *       barTintColor='#ffffcc'
 *     />
 *   );
 * }
 * ```
 *
 * In the example above the navigation bar color is changed when the new route
 * is pushed.
 */
var NavigatorIOS = React.createClass({

  propTypes: {

    /**
     * NavigatorIOS uses `route` objects to identify child views, their props,
     * and navigation bar configuration. Navigation operations such as push
     * operations expect routes to look like this the `initialRoute`.
     */
    initialRoute: PropTypes.shape({
      /**
       * The React Class to render for this route
       */
      component: PropTypes.func.isRequired,

      /**
       * The title displayed in the navigation bar and the back button for this
       * route.
       */
      title: PropTypes.string.isRequired,

      /**
       * If set, a title image will appear instead of the text title.
       */
      titleImage: Image.propTypes.source,

      /**
       * Use this to specify additional props to pass to the rendered
       * component. `NavigatorIOS` will automatically pass in `route` and
       * `navigator` props to the comoponent.
       */
      passProps: PropTypes.object,

      /**
       * If set, the left navigation button image will be displayed using this
       * source. Note that this doesn't apply to the header of the current
       * view, but to those views that are subsequently pushed.
       */
      backButtonIcon: Image.propTypes.source,

      /**
       * If set, the left navigation button text will be set to this. Note that
       * this doesn't apply to the left button of the current view, but to
       * those views that are subsequently pushed
       */
      backButtonTitle: PropTypes.string,

      /**
       * If set, the left navigation button image will be displayed using
       * this source.
       */
      leftButtonIcon: Image.propTypes.source,

      /**
       * If set, the left navigation button will display this text.
       */
      leftButtonTitle: PropTypes.string,

      /**
       * This function will be invoked when the left navigation bar item is
       * pressed.
       */
      onLeftButtonPress: PropTypes.func,

      /**
       * If set, the right navigation button image will be displayed using
       * this source.
       */
      rightButtonIcon: Image.propTypes.source,

      /**
       * If set, the right navigation button will display this text.
       */
      rightButtonTitle: PropTypes.string,

      /**
       * This function will be invoked when the right navigation bar item is
       * pressed.
       */
      onRightButtonPress: PropTypes.func,

      /**
       * Styles for the navigation item containing the component.
       */
      wrapperStyle: View.propTypes.style,

      /**
       * Boolean value that indicates whether the navigation bar is hidden.
       */
      navigationBarHidden: PropTypes.bool,

      /**
       * Boolean value that indicates whether to hide the 1px hairline
       * shadow.
       */
      shadowHidden: PropTypes.bool,

      /**
       * The color used for the buttons in the navigation bar.
       */
      tintColor: PropTypes.string,

      /**
       * The background color of the navigation bar.
       */
      barTintColor: PropTypes.string,

       /**
       * The text color of the navigation bar title.
       */
      titleTextColor: PropTypes.string,

       /**
       * Bboolean value that indicates whether the navigation bar is
       * translucent.
       */
      translucent: PropTypes.bool,

    }).isRequired,

    /**
     * Boolean value that indicates whether the navigation bar is hidden
     * by default.
     */
    navigationBarHidden: PropTypes.bool,

    /**
     * Boolean value that indicates whether to hide the 1px hairline shadow
     * by default.
     */
    shadowHidden: PropTypes.bool,

    /**
     * The default wrapper style for components in the navigator.
     * A common use case is to set the `backgroundColor` for every scene.
     */
    itemWrapperStyle: View.propTypes.style,

    /**
     * The default color used for the buttons in the navigation bar.
     */
    tintColor: PropTypes.string,

    /**
     * The default background color of the navigation bar.
     */
    barTintColor: PropTypes.string,

    /**
     * The default text color of the navigation bar title.
     */
    titleTextColor: PropTypes.string,

    /**
     * Boolean value that indicates whether the navigation bar is
     * translucent by default
     */
    translucent: PropTypes.bool,

    /**
     * Boolean value that indicates whether the interactive pop gesture is
     * enabled. This is useful for enabling/disabling the back swipe navigation
     * gesture.
     *
     * If this prop is not provided, the default behavior is for the back swipe
     * gesture to be enabled when the navigation bar is shown and disabled when
     * the navigation bar is hidden. Once you've provided the
     * `interactivePopGestureEnabled` prop, you can never restore the default
     * behavior.
     */
    interactivePopGestureEnabled: PropTypes.bool,

  },

  navigator: (undefined: ?Object),
  navigationContext: new NavigationContext(),

  componentWillMount: function() {
    // Precompute a pack of callbacks that's frequently generated and passed to
    // instances.
    this.navigator = {
      push: this.push,
      pop: this.pop,
      popN: this.popN,
      replace: this.replace,
      replacePrevious: this.replacePrevious,
      replacePreviousAndPop: this.replacePreviousAndPop,
      resetTo: this.resetTo,
      popToRoute: this.popToRoute,
      popToTop: this.popToTop,
      navigationContext: this.navigationContext,
    };
    this._emitWillFocus(this.state.routeStack[this.state.observedTopOfStack]);
  },

  componentDidMount: function() {
    this._emitDidFocus(this.state.routeStack[this.state.observedTopOfStack]);
  },

  componentWillUnmount: function() {
    this.navigationContext.dispose();
    this.navigationContext = new NavigationContext();
  },

  getDefaultProps: function(): Object {
    return {
      translucent: true,
    };
  },

  getInitialState: function(): State {
    return {
      idStack: [getuid()],
      routeStack: [this.props.initialRoute],
      // The navigation index that we wish to push/pop to.
      requestedTopOfStack: 0,
      // The last index that native has sent confirmation of completed push/pop
      // for. At this point, we can discard any views that are beyond the
      // `requestedTopOfStack`. A value of `null` means we have not received
      // any confirmation, ever. We may receive an `observedTopOfStack` without
      // ever requesting it - native can instigate pops of its own with the
      // backswipe gesture.
      observedTopOfStack: 0,
      progress: 1,
      fromIndex: 0,
      toIndex: 0,
      // Whether or not we are making a navigator request to push/pop. (Used
      // for performance optimization).
      makingNavigatorRequest: false,
      // Whether or not we are updating children of navigator and if so (not
      // `null`) which index marks the beginning of all updates. Used for
      // performance optimization.
      updatingAllIndicesAtOrBeyond: 0,
    };
  },

  _toFocusOnNavigationComplete: (undefined: any),

  _handleFocusRequest: function(item: any) {
    if (this.state.makingNavigatorRequest) {
      this._toFocusOnNavigationComplete = item;
    } else {
      this._getFocusEmitter().emit('focus', item);
    }
  },

  _focusEmitter: (undefined: ?EventEmitter),

  _getFocusEmitter: function(): EventEmitter {
    // Flow not yet tracking assignments to instance fields.
    var focusEmitter = this._focusEmitter;
    if (!focusEmitter) {
      focusEmitter = new EventEmitter();
      this._focusEmitter = focusEmitter;
    }
    return focusEmitter;
  },

  getChildContext: function(): {
    onFocusRequested: Function,
    focusEmitter: EventEmitter,
  } {
    return {
      onFocusRequested: this._handleFocusRequest,
      focusEmitter: this._getFocusEmitter(),
    };
  },

  childContextTypes: {
    onFocusRequested: React.PropTypes.func,
    focusEmitter: React.PropTypes.instanceOf(EventEmitter),
  },

  _tryLockNavigator: function(cb: () => void) {
    this.refs[TRANSITIONER_REF].requestSchedulingNavigation(
      (acquiredLock) => acquiredLock && cb()
    );
  },

  _handleNavigatorStackChanged: function(e: Event) {
    var newObservedTopOfStack = e.nativeEvent.stackLength - 1;
    this._emitDidFocus(this.state.routeStack[newObservedTopOfStack]);

    invariant(
      newObservedTopOfStack <= this.state.requestedTopOfStack,
      'No navigator item should be pushed without JS knowing about it %s %s', newObservedTopOfStack, this.state.requestedTopOfStack
    );
    var wasWaitingForConfirmation =
      this.state.requestedTopOfStack !== this.state.observedTopOfStack;
    if (wasWaitingForConfirmation) {
      invariant(
        newObservedTopOfStack === this.state.requestedTopOfStack,
        'If waiting for observedTopOfStack to reach requestedTopOfStack, ' +
        'the only valid observedTopOfStack should be requestedTopOfStack.'
      );
    }
    // Mark the most recent observation regardless of if we can lock the
    // navigator. `observedTopOfStack` merely represents what we've observed
    // and this first `setState` is only executed to update debugging
    // overlays/navigation bar.
    // Also reset progress, toIndex, and fromIndex as they might not end
    // in the correct states for a two possible reasons:
    // Progress isn't always 0 or 1 at the end, the system rounds
    // If the Navigator is offscreen these values won't be updated
    // TOOD: Revisit this decision when no longer relying on native navigator.
    var nextState = {
      observedTopOfStack: newObservedTopOfStack,
      makingNavigatorRequest: false,
      updatingAllIndicesAtOrBeyond: null,
      progress: 1,
      toIndex: newObservedTopOfStack,
      fromIndex: newObservedTopOfStack,
    };
    this.setState(nextState, this._eliminateUnneededChildren);
  },

  _eliminateUnneededChildren: function() {
    // Updating the indices that we're deleting and that's all. (Truth: Nothing
    // even uses the indices in this case, but let's make this describe the
    // truth anyways).
    var updatingAllIndicesAtOrBeyond =
      this.state.routeStack.length > this.state.observedTopOfStack + 1 ?
      this.state.observedTopOfStack + 1 :
      null;
    this.setState({
      idStack: this.state.idStack.slice(0, this.state.observedTopOfStack + 1),
      routeStack: this.state.routeStack.slice(0, this.state.observedTopOfStack + 1),
      // Now we rerequest the top of stack that we observed.
      requestedTopOfStack: this.state.observedTopOfStack,
      makingNavigatorRequest: true,
      updatingAllIndicesAtOrBeyond: updatingAllIndicesAtOrBeyond,
    });
  },

  _emitDidFocus: function(route: Route) {
    this.navigationContext.emit('didfocus', {route: route});
  },

  _emitWillFocus: function(route: Route) {
    this.navigationContext.emit('willfocus', {route: route});
  },

  /**
   * Navigate forward to a new route.
   * @param route The new route to navigate to.
   */
  push: function(route: Route) {
    invariant(!!route, 'Must supply route to push');
    // Make sure all previous requests are caught up first. Otherwise reject.
    if (this.state.requestedTopOfStack === this.state.observedTopOfStack) {
      this._tryLockNavigator(() => {
        this._emitWillFocus(route);

        var nextStack = this.state.routeStack.concat([route]);
        var nextIDStack = this.state.idStack.concat([getuid()]);
        this.setState({
          // We have to make sure that we've also supplied enough views to
          // satisfy our request to adjust the `requestedTopOfStack`.
          idStack: nextIDStack,
          routeStack: nextStack,
          requestedTopOfStack: nextStack.length - 1,
          makingNavigatorRequest: true,
          updatingAllIndicesAtOrBeyond: nextStack.length - 1,
        });
      });
    }
  },

  /**
   * Go back N scenes at once. When N=1, behavior matches `pop()`.
   * @param n The number of scenes to pop.
   */
  popN: function(n: number) {
    if (n === 0) {
      return;
    }
    // Make sure all previous requests are caught up first. Otherwise reject.
    if (this.state.requestedTopOfStack === this.state.observedTopOfStack) {
      if (this.state.requestedTopOfStack > 0) {
        this._tryLockNavigator(() => {
          var newRequestedTopOfStack = this.state.requestedTopOfStack - n;
          invariant(newRequestedTopOfStack >= 0, 'Cannot pop below 0');
          this._emitWillFocus(this.state.routeStack[newRequestedTopOfStack]);
          this.setState({
            requestedTopOfStack: newRequestedTopOfStack,
            makingNavigatorRequest: true,
            updatingAllIndicesAtOrBeyond: this.state.requestedTopOfStack - n,
          });
        });
      }
    }
  },

  /**
   * Pop back to the previous scene.
   */
  pop: function() {
    this.popN(1);
  },

  /**
   * Replace a route in the navigation stack.
   *
   * @param route The new route that will replace the specified one.
   * @param index The route into the stack that should be replaced.
   *    If it is negative, it counts from the back of the stack.
   */
  replaceAtIndex: function(route: Route, index: number) {
    invariant(!!route, 'Must supply route to replace');
    if (index < 0) {
      index += this.state.routeStack.length;
    }

    if (this.state.routeStack.length <= index) {
      return;
    }

    // I don't believe we need to lock for a replace since there's no
    // navigation actually happening
    var nextIDStack = this.state.idStack.slice();
    var nextRouteStack = this.state.routeStack.slice();
    nextIDStack[index] = getuid();
    nextRouteStack[index] = route;

    this.setState({
      idStack: nextIDStack,
      routeStack: nextRouteStack,
      makingNavigatorRequest: false,
      updatingAllIndicesAtOrBeyond: index,
    });

    this._emitWillFocus(route);
    this._emitDidFocus(route);
  },

  /**
   * Replace the route for the current scene and immediately
   * load the view for the new route.
   * @param route The new route to navigate to.
   */
  replace: function(route: Route) {
    this.replaceAtIndex(route, -1);
  },

  /**
   * Replace the route/view for the previous scene.
   * @param route The new route to will replace the previous scene.
   */
  replacePrevious: function(route: Route) {
    this.replaceAtIndex(route, -2);
  },

  /**
   * Go back to the topmost item in the navigation stack.
   */
  popToTop: function() {
    this.popToRoute(this.state.routeStack[0]);
  },

  /**
   * Go back to the item for a particular route object.
   * @param route The new route to navigate to.
   */
  popToRoute: function(route: Route) {
    var indexOfRoute = this.state.routeStack.indexOf(route);
    invariant(
      indexOfRoute !== -1,
      'Calling pop to route for a route that doesn\'t exist!'
    );
    var numToPop = this.state.routeStack.length - indexOfRoute - 1;
    this.popN(numToPop);
  },

  /**
   * Replaces the previous route/view and transitions back to it.
   * @param route The new route that replaces the previous scene.
   */
  replacePreviousAndPop: function(route: Route) {
    // Make sure all previous requests are caught up first. Otherwise reject.
    if (this.state.requestedTopOfStack !== this.state.observedTopOfStack) {
      return;
    }
    if (this.state.routeStack.length < 2) {
      return;
    }
    this._tryLockNavigator(() => {
      this.replacePrevious(route);
      this.setState({
        requestedTopOfStack: this.state.requestedTopOfStack - 1,
        makingNavigatorRequest: true,
      });
    });
  },

  /**
   * Replaces the top item and pop to it.
   * @param route The new route that will replace the topmost item.
   */
  resetTo: function(route: Route) {
    invariant(!!route, 'Must supply route to push');
    // Make sure all previous requests are caught up first. Otherwise reject.
    if (this.state.requestedTopOfStack !== this.state.observedTopOfStack) {
      return;
    }
    this.replaceAtIndex(route, 0);
    this.popToRoute(route);
  },

  _handleNavigationComplete: function(e: Event) {
    if (this._toFocusOnNavigationComplete) {
      this._getFocusEmitter().emit('focus', this._toFocusOnNavigationComplete);
      this._toFocusOnNavigationComplete = null;
    }
    this._handleNavigatorStackChanged(e);
  },

  _routeToStackItem: function(routeArg: Route, i: number) {
    var {component, wrapperStyle, passProps, ...route} = routeArg;
    var {itemWrapperStyle, ...props} = this.props;
    var shouldUpdateChild =
      this.state.updatingAllIndicesAtOrBeyond != null &&
      this.state.updatingAllIndicesAtOrBeyond >= i;
    var Component = component;
    return (
      <StaticContainer key={'nav' + i} shouldUpdate={shouldUpdateChild}>
        <RCTNavigatorItem
          {...props}
          {...route}
          style={[
            styles.stackItem,
            itemWrapperStyle,
            wrapperStyle
          ]}>
          <Component
            navigator={this.navigator}
            route={route}
            {...passProps}
          />
        </RCTNavigatorItem>
      </StaticContainer>
    );
  },

  _renderNavigationStackItems: function() {
    var shouldRecurseToNavigator =
      this.state.makingNavigatorRequest ||
      this.state.updatingAllIndicesAtOrBeyond !== null;
    // If not recursing update to navigator at all, may as well avoid
    // computation of navigator children.
    var items = shouldRecurseToNavigator ?
      this.state.routeStack.map(this._routeToStackItem) : null;
    return (
      <StaticContainer shouldUpdate={shouldRecurseToNavigator}>
        <NavigatorTransitionerIOS
          ref={TRANSITIONER_REF}
          style={styles.transitioner}
          vertical={this.props.vertical}
          requestedTopOfStack={this.state.requestedTopOfStack}
          onNavigationComplete={this._handleNavigationComplete}
          interactivePopGestureEnabled={this.props.interactivePopGestureEnabled}>
          {items}
        </NavigatorTransitionerIOS>
      </StaticContainer>
    );
  },

  render: function() {
    return (
      <View style={this.props.style}>
        {this._renderNavigationStackItems()}
      </View>
    );
  },
});

var styles = StyleSheet.create({
  stackItem: {
    backgroundColor: 'white',
    overflow: 'hidden',
    position: 'absolute',
    top: 0,
    left: 0,
    right: 0,
    bottom: 0,
  },
  transitioner: {
    flex: 1,
  },
});

var RCTNavigator = requireNativeComponent('RCTNavigator');
var RCTNavigatorItem = requireNativeComponent('RCTNavItem');

module.exports = NavigatorIOS;<|MERGE_RESOLUTION|>--- conflicted
+++ resolved
@@ -98,18 +98,9 @@
  * [`Navigator`](/docs/navigator.html) for a similar solution for your
  * cross-platform needs.
  *
-<<<<<<< HEAD
- * #### Routes
- * A route is an object used to describe each page in the navigator. The first
- * route is provided to NavigatorIOS as `initialRoute`:
-=======
- * > **NOTE**: This component is not maintained by Facebook and is the
- * > community's responsibility.
- *
  * To set up the navigator, provide the `initialRoute` prop with a route
  * object. A route object is used to describe each scene that your app
  * navigates to. `initialRoute` represents the first route in your navigator.
->>>>>>> 1ae9ed35
  *
  * ```
  * import React, { Component } from 'react';
